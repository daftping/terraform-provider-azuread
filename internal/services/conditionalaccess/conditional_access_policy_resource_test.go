--- conflicted
+++ resolved
@@ -314,136 +314,127 @@
 `, data.RandomInteger)
 }
 
-<<<<<<< HEAD
+func (ConditionalAccessPolicyResource) deviceFilter(data acceptance.TestData) string {
+	return fmt.Sprintf(`
+resource "azuread_conditional_access_policy" "test" {
+  display_name = "acctest-CONPOLICY-%[1]d"
+  state        = "disabled"
+
+  conditions {
+    client_app_types = ["browser"]
+
+    applications {
+      included_applications = ["All"]
+    }
+
+    devices {
+      filter {
+        mode = "exclude"
+        rule = "device.operatingSystem eq \"Doors\""
+      }
+    }
+
+    locations {
+      included_locations = ["All"]
+    }
+
+    platforms {
+      included_platforms = ["all"]
+    }
+
+    users {
+      included_users = ["All"]
+      excluded_users = ["GuestsOrExternalUsers"]
+    }
+  }
+
+  grant_controls {
+    operator          = "OR"
+    built_in_controls = ["block"]
+  }
+}
+`, data.RandomInteger)
+}
+
+func (ConditionalAccessPolicyResource) deviceFilterUpdate(data acceptance.TestData) string {
+	return fmt.Sprintf(`
+resource "azuread_conditional_access_policy" "test" {
+  display_name = "acctest-CONPOLICY-%[1]d"
+  state        = "disabled"
+
+  conditions {
+    client_app_types = ["browser"]
+
+    applications {
+      included_applications = ["All"]
+    }
+
+    devices {
+      filter {
+        mode = "exclude"
+        rule = "device.model eq \"yPhone Z\""
+      }
+    }
+
+    locations {
+      included_locations = ["All"]
+    }
+
+    platforms {
+      included_platforms = ["all"]
+    }
+
+    users {
+      included_users = ["All"]
+      excluded_users = ["GuestsOrExternalUsers"]
+    }
+  }
+
+  grant_controls {
+    operator          = "OR"
+    built_in_controls = ["block"]
+  }
+}
+`, data.RandomInteger)
+}
+
+func (ConditionalAccessPolicyResource) sessionControls(data acceptance.TestData) string {
+	return fmt.Sprintf(`
+resource "azuread_conditional_access_policy" "test" {
+  display_name = "acctest-CONPOLICY-%[1]d"
+  state        = "disabled"
+
+  conditions {
+    client_app_types = ["browser"]
+
+    applications {
+      included_applications = ["All"]
+    }
+
+    locations {
+      included_locations = ["All"]
+    }
+
+    platforms {
+      included_platforms = ["all"]
+    }
+
+    users {
+      included_users = ["All"]
+      excluded_users = ["GuestsOrExternalUsers"]
+    }
+  }
+
+  grant_controls {
+    operator          = "OR"
+    built_in_controls = ["block"]
+  }
+
   session_controls {
     application_enforced_restrictions_enabled = true
     cloud_app_security_policy                 = "monitorOnly"
     sign_in_frequency                         = 10
     sign_in_frequency_period                  = "hours"
-    persistent_browser_mode                   = "never"
-=======
-func (ConditionalAccessPolicyResource) deviceFilter(data acceptance.TestData) string {
-	return fmt.Sprintf(`
-resource "azuread_conditional_access_policy" "test" {
-  display_name = "acctest-CONPOLICY-%[1]d"
-  state        = "disabled"
-
-  conditions {
-    client_app_types = ["browser"]
-
-    applications {
-      included_applications = ["All"]
-    }
-
-    devices {
-      filter {
-        mode = "exclude"
-        rule = "device.operatingSystem eq \"Doors\""
-      }
-    }
-
-    locations {
-      included_locations = ["All"]
-    }
-
-    platforms {
-      included_platforms = ["all"]
-    }
-
-    users {
-      included_users = ["All"]
-      excluded_users = ["GuestsOrExternalUsers"]
-    }
-  }
-
-  grant_controls {
-    operator          = "OR"
-    built_in_controls = ["block"]
-  }
-}
-`, data.RandomInteger)
-}
-
-func (ConditionalAccessPolicyResource) deviceFilterUpdate(data acceptance.TestData) string {
-	return fmt.Sprintf(`
-resource "azuread_conditional_access_policy" "test" {
-  display_name = "acctest-CONPOLICY-%[1]d"
-  state        = "disabled"
-
-  conditions {
-    client_app_types = ["browser"]
-
-    applications {
-      included_applications = ["All"]
-    }
-
-    devices {
-      filter {
-        mode = "exclude"
-        rule = "device.model eq \"yPhone Z\""
-      }
-    }
-
-    locations {
-      included_locations = ["All"]
-    }
-
-    platforms {
-      included_platforms = ["all"]
-    }
-
-    users {
-      included_users = ["All"]
-      excluded_users = ["GuestsOrExternalUsers"]
-    }
-  }
-
-  grant_controls {
-    operator          = "OR"
-    built_in_controls = ["block"]
->>>>>>> 3e9038ae
-  }
-}
-`, data.RandomInteger)
-}
-
-func (ConditionalAccessPolicyResource) sessionControls(data acceptance.TestData) string {
-	return fmt.Sprintf(`
-resource "azuread_conditional_access_policy" "test" {
-  display_name = "acctest-CONPOLICY-%[1]d"
-  state        = "disabled"
-
-  conditions {
-    client_app_types = ["browser"]
-
-    applications {
-      included_applications = ["All"]
-    }
-
-    locations {
-      included_locations = ["All"]
-    }
-
-    platforms {
-      included_platforms = ["all"]
-    }
-
-    users {
-      included_users = ["All"]
-      excluded_users = ["GuestsOrExternalUsers"]
-    }
-  }
-
-  grant_controls {
-    operator          = "OR"
-    built_in_controls = ["block"]
-  }
-
-  session_controls {
-    application_enforced_restrictions_enabled = true
-    cloud_app_security_policy                 = "monitorOnly"
-    sign_in_frequency                         = 10
-    sign_in_frequency_period                  = "hours"
   }
 }
 `, data.RandomInteger)
